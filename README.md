# Hash-Chain

<<<<<<< HEAD
<div 
    style="width: 500px; height: 150px; background: center no-repeat url(./icon.svg);"
>
</div>
=======
![hex characters in the shape of a chain](icon.svg)
>>>>>>> 92ee0722

A tiered hashmap and hashset implementation that allows for easily representing lexically scoped variables.<|MERGE_RESOLUTION|>--- conflicted
+++ resolved
@@ -1,12 +1,5 @@
 # Hash-Chain
 
-<<<<<<< HEAD
-<div 
-    style="width: 500px; height: 150px; background: center no-repeat url(./icon.svg);"
->
-</div>
-=======
 ![hex characters in the shape of a chain](icon.svg)
->>>>>>> 92ee0722
 
 A tiered hashmap and hashset implementation that allows for easily representing lexically scoped variables.